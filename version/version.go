// Copyright 2017 Monax Industries Limited
//
// Licensed under the Apache License, Version 2.0 (the "License");
// you may not use this file except in compliance with the License.
// You may obtain a copy of the License at
//
//    http://www.apache.org/licenses/LICENSE-2.0
//
// Unless required by applicable law or agreed to in writing, software
// distributed under the License is distributed on an "AS IS" BASIS,
// WITHOUT WARRANTIES OR CONDITIONS OF ANY KIND, either express or implied.
// See the License for the specific language governing permissions and
// limitations under the License.

package version

// version provides the current burrow version and a VersionIdentifier
// for the modules to identify their version with.

import (
	"fmt"
)

// IMPORTANT: this version number needs to be manually kept
// in sync at the bottom of this file for the deployment scripts to parse
// the version number.
const (
	// Client identifier to advertise over the network
	clientIdentifier = "burrow"
	// Major version component of the current release
	versionMajor = 0
	// Minor version component of the current release
<<<<<<< HEAD
	erisVersionMinor = 17
	// Patch version component of the current release
	erisVersionPatch = 0
=======
	versionMinor = 16
	// Patch version component of the current release
	versionPatch = 2
>>>>>>> d7e7449d
)

var version *VersionIdentifier

func init() {
	version = New(clientIdentifier, versionMajor, versionMinor, versionPatch)
}

//------------------------------------------------------------------------------
// versioning globally for burrow and scoped for modules

type VersionIdentifier struct {
	clientIdentifier string
	versionMajor     uint8
	versionMinor     uint8
	versionPatch     uint8
}

func New(client string, major, minor, patch uint8) *VersionIdentifier {
	v := new(VersionIdentifier)
	v.clientIdentifier = client
	v.versionMajor = major
	v.versionMinor = minor
	v.versionPatch = patch
	return v
}

// GetVersionString returns `client-major.minor.patch` for burrow
// without a receiver, or for the version called on.
// MakeVersionString builds the same version string with provided parameters.
func GetVersionString() string { return version.GetVersionString() }
func (v *VersionIdentifier) GetVersionString() string {
	return fmt.Sprintf("%s-%d.%d.%d", v.clientIdentifier, v.versionMajor,
		v.versionMinor, v.versionPatch)
}

// note: the arguments are passed in as int (rather than uint8)
// because on asserting the version constructed from the configuration file
// the casting of an int to uint8 is uglier than expanding the type range here.
// Should the configuration file have an invalid integer (that could not convert)
// then this will equally be reflected in a failed assertion of the version string.
func MakeVersionString(client string, major, minor, patch int) string {
	return fmt.Sprintf("%s-%d.%d.%d", client, major, minor, patch)
}

// GetMinorVersionString returns `client-major.minor` for burrow
// without a receiver, or for the version called on.
// MakeMinorVersionString builds the same version string with
// provided parameters.
func GetMinorVersionString() string { return version.GetVersionString() }
func (v *VersionIdentifier) GetMinorVersionString() string {
	return fmt.Sprintf("%s-%d.%d", v.clientIdentifier, v.versionMajor,
		v.versionMinor)
}

// note: similar remark applies here on the use of `int` over `uint8`
// for the arguments as above for MakeVersionString()
func MakeMinorVersionString(client string, major, minor, patch int) string {
	return fmt.Sprintf("%s-%d.%d", client, major, minor)
}

// GetVersion returns a tuple of client, major, minor, and patch as types,
// either for burrow without a receiver or the called version structure.
func GetVersion() (client string, major, minor, patch uint8) {
	return version.GetVersion()
}
func (version *VersionIdentifier) GetVersion() (
	client string, major, minor, patch uint8) {
	return version.clientIdentifier, version.versionMajor, version.versionMinor,
		version.versionPatch
}

//------------------------------------------------------------------------------
// Matching functions

// MatchesMinorVersion matches the client identifier, major and minor version
// number of the reference version identifier to be equal with the receivers.
func MatchesMinorVersion(referenceVersion *VersionIdentifier) bool {
	return version.MatchesMinorVersion(referenceVersion)
}
func (version *VersionIdentifier) MatchesMinorVersion(
	referenceVersion *VersionIdentifier) bool {
	referenceClient, referenceMajor, referenceMinor, _ := referenceVersion.GetVersion()
	return version.clientIdentifier == referenceClient &&
		version.versionMajor == referenceMajor &&
		version.versionMinor == referenceMinor
}

//------------------------------------------------------------------------------
// Version number for tests/build_tool.sh

// IMPORTANT: burrow version must be on the last line of this file for
// the deployment script tests/build_tool.sh to pick up the right label.
<<<<<<< HEAD
const VERSION = "0.17.0"
=======
const VERSION = "0.16.2"
>>>>>>> d7e7449d
<|MERGE_RESOLUTION|>--- conflicted
+++ resolved
@@ -30,15 +30,9 @@
 	// Major version component of the current release
 	versionMajor = 0
 	// Minor version component of the current release
-<<<<<<< HEAD
-	erisVersionMinor = 17
+	versionMinor = 17
 	// Patch version component of the current release
-	erisVersionPatch = 0
-=======
-	versionMinor = 16
-	// Patch version component of the current release
-	versionPatch = 2
->>>>>>> d7e7449d
+	versionPatch = 0
 )
 
 var version *VersionIdentifier
@@ -132,8 +126,4 @@
 
 // IMPORTANT: burrow version must be on the last line of this file for
 // the deployment script tests/build_tool.sh to pick up the right label.
-<<<<<<< HEAD
-const VERSION = "0.17.0"
-=======
-const VERSION = "0.16.2"
->>>>>>> d7e7449d
+const VERSION = "0.17.0"