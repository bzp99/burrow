--- conflicted
+++ resolved
@@ -38,9 +38,8 @@
 )
 
 const (
-	VersionOffset        uint64 = 1
-	defaultCacheCapacity        = 1024
-	uint64Length                = 8
+	defaultCacheCapacity = 1024
+	uint64Length         = 8
 
 	// Prefix under which the versioned merkle state tree resides - tracking previous versions of history
 	treePrefix = "m"
@@ -98,12 +97,8 @@
 // Writers to state are responsible for calling State.Lock() before calling
 type State struct {
 	// Last seen height from GetBlock
-<<<<<<< HEAD
 	height       uint64
 	accountStats state.AccountStats
-=======
-	height uint64
->>>>>>> 9596a888
 	// Values not reassigned
 	sync.Mutex
 	writeState *writeState
@@ -172,15 +167,6 @@
 		return nil, err
 	}
 
-<<<<<<< HEAD
-=======
-	// TODO: remove this in order to synchronise version and height
-	// We need to save at least once so that readTree points at a non-working-state tree
-	_, _, err = s.writeState.commit()
-	if err != nil {
-		return nil, err
-	}
->>>>>>> 9596a888
 	return s, nil
 }
 
@@ -221,11 +207,7 @@
 func (s *State) CommitID(version int64) (*CommitID, error) {
 	// Get the version associated with this state hash
 	commitID := new(CommitID)
-<<<<<<< HEAD
 	err := s.codec.UnmarshalBinaryBare(s.refs.Get(commitKeyFormat.Key(version)), commitID)
-=======
-	err := s.codec.UnmarshalBinary(s.refs.Get(commitKeyFormat.Key(version)), commitID)
->>>>>>> 9596a888
 	if err != nil {
 		return nil, fmt.Errorf("could not decode CommitID: %v", err)
 	}
