--- conflicted
+++ resolved
@@ -17,21 +17,8 @@
 
 // Get the current consensus state.
 func (this *consensus) State() (*ConsensusState, error) {
-<<<<<<< HEAD
-	roundState := this.consensusState.GetRoundState()
-	peerRoundStates := []string{}
-	for _, peer := range this.p2pSwitch.Peers().List() {
-		// TODO: clean this up?
-		peerState := peer.Data.Get(types.PeerStateKey).(*cm.PeerState)
-		peerRoundState := peerState.GetRoundState()
-		peerRoundStateStr := peer.Key + ":" + string(wire.JSONBytes(peerRoundState))
-		peerRoundStates = append(peerRoundStates, peerRoundStateStr)
-	}
-	return FromRoundState(roundState), nil
-=======
 	// TODO-RPC!
 	return &ConsensusState{}, nil
->>>>>>> b52c874d
 }
 
 // Get all validators.
