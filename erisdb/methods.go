--- conflicted
+++ resolved
@@ -383,15 +383,8 @@
 }
 
 func (this *ErisDbMethods) BroadcastTx(request *rpc.RPCRequest, requester interface{}) (interface{}, int, error) {
-<<<<<<< HEAD
-	var err error
-	// Special because Tx is an interface
-	param := new(types.Tx)
-	wire.ReadJSONPtr(param, request.Params, &err)
-=======
 	param := &txs.CallTx{}
 	err := this.codec.DecodeBytes(param, request.Params)
->>>>>>> a80d434f
 	if err != nil {
 		return nil, rpc.INVALID_PARAMS, err
 	}
